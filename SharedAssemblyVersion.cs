﻿// The MIT License (MIT)

// Copyright (c) 2016 Ben Abelshausen

// Permission is hereby granted, free of charge, to any person obtaining a copy
// of this software and associated documentation files (the "Software"), to deal
// in the Software without restriction, including without limitation the rights
// to use, copy, modify, merge, publish, distribute, sublicense, and/or sell
// copies of the Software, and to permit persons to whom the Software is
// furnished to do so, subject to the following conditions:

// The above copyright notice and this permission notice shall be included in
// all copies or substantial portions of the Software.

// THE SOFTWARE IS PROVIDED "AS IS", WITHOUT WARRANTY OF ANY KIND, EXPRESS OR
// IMPLIED, INCLUDING BUT NOT LIMITED TO THE WARRANTIES OF MERCHANTABILITY,
// FITNESS FOR A PARTICULAR PURPOSE AND NONINFRINGEMENT. IN NO EVENT SHALL THE
// AUTHORS OR COPYRIGHT HOLDERS BE LIABLE FOR ANY CLAIM, DAMAGES OR OTHER
// LIABILITY, WHETHER IN AN ACTION OF CONTRACT, TORT OR OTHERWISE, ARISING FROM,
// OUT OF OR IN CONNECTION WITH THE SOFTWARE OR THE USE OR OTHER DEALINGS IN
// THE SOFTWARE.

using System.Reflection;

[assembly: AssemblyCompany("SharpSoftware")]
[assembly: AssemblyProduct("Reminiscence")]
[assembly: AssemblyCopyright("Copyright © Ben Abelshausen 2016, The MIT License (MIT)")]
[assembly: AssemblyTrademark("")]
[assembly: AssemblyCulture("")]

<<<<<<< HEAD
[assembly: AssemblyInformationalVersion("1.0.2")] // semantic versioning Major.Minor.Patch.Build (9999 will be updated by CI server)
[assembly: AssemblyVersion("1.0.2")] // do not change this; build server update this automatically (.9999 will be updated by CI server with -{buildnumber})
=======
[assembly: AssemblyInformationalVersion("1.0.5-rc1")] // semantic versioning Major.Minor.Patch.Build (9999 will be updated by CI server)
[assembly: AssemblyVersion("1.0.5")] // do not change this; build server update this automatically (.9999 will be updated by CI server with -{buildnumber})
>>>>>>> 26bbbad2
<|MERGE_RESOLUTION|>--- conflicted
+++ resolved
@@ -28,10 +28,5 @@
 [assembly: AssemblyTrademark("")]
 [assembly: AssemblyCulture("")]
 
-<<<<<<< HEAD
-[assembly: AssemblyInformationalVersion("1.0.2")] // semantic versioning Major.Minor.Patch.Build (9999 will be updated by CI server)
-[assembly: AssemblyVersion("1.0.2")] // do not change this; build server update this automatically (.9999 will be updated by CI server with -{buildnumber})
-=======
-[assembly: AssemblyInformationalVersion("1.0.5-rc1")] // semantic versioning Major.Minor.Patch.Build (9999 will be updated by CI server)
-[assembly: AssemblyVersion("1.0.5")] // do not change this; build server update this automatically (.9999 will be updated by CI server with -{buildnumber})
->>>>>>> 26bbbad2
+[assembly: AssemblyInformationalVersion("1.0.5")] // semantic versioning Major.Minor.Patch.Build (9999 will be updated by CI server)
+[assembly: AssemblyVersion("1.0.5")] // do not change this; build server update this automatically (.9999 will be updated by CI server with -{buildnumber})